--- conflicted
+++ resolved
@@ -8,11 +8,7 @@
     "start": "electron-forge start",
     "package": "electron-forge package",
     "make": "electron-forge make",
-<<<<<<< HEAD
-    "docs": "typedoc"
-=======
     "docs": "typedoc --exclude \"**/?(*.)+(spec|test).+(ts|tsx|js)\" --entryPointStrategy Expand src"
->>>>>>> ce2a0cc9
   },
   "jest": {
     "roots": [
