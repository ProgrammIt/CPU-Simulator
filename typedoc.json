--- conflicted
+++ resolved
@@ -3,13 +3,10 @@
     "entryPoints": [
         "./src/main.ts"
     ],
-<<<<<<< HEAD
-    "out": "docs/developers/modules"
-=======
     "plugin": [
         "typedoc-plugin-markdown"
     ],
-    "out": "./docs",
+    "out": "./docs/developers/modules",
     "highlightLanguages": [
         "bash",
         "console",
@@ -27,5 +24,4 @@
     "theme": "default",
     "darkHighlightTheme": "dark-plus",
     "lightHighlightTheme": "light-plus"
->>>>>>> ce2a0cc9
 }