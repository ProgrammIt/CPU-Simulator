--- conflicted
+++ resolved
@@ -2044,10 +2044,6 @@
         //     // ESP reached lowest address (top) of STACK segment.
         //     throw new StackOverflowError("Could not perform PUSH operation. STACK pointer reached top of the STACK.");
         // }
-<<<<<<< HEAD
-
-=======
->>>>>>> 2c28e9e9
         // Check if exactly one operand is present.
         if (source.type === EncodedOperandTypes.NO) {
             const msg: string = CPUCore._ERROR_MESSAGE_MISSING_OPERAND;
@@ -2071,11 +2067,7 @@
             // Read the binary value from the register defined by the given operand.
             value = this.readRegister(source);
         } else {
-<<<<<<< HEAD
-            // Use the immediate value
-=======
             // Read the binary value from the immediate operand.
->>>>>>> 2c28e9e9
             value = source.value;
         }
         // Write the value to the STACK.
