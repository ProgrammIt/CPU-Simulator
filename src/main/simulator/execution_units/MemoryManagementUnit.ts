--- conflicted
+++ resolved
@@ -277,33 +277,19 @@
                 )
             );
         }
-<<<<<<< HEAD
-        // Check if the page frame is accessable only in kernel mode.
-        if (pageTableEntry.isAccessableOnlyInKernelMode() && !this._flags.isInKernelMode()) {
-            throw new PrivilegeViolationError("Process tries to access a page frame, which is accessible only in kernel mode.");
-        }
-        // Check if the page frames contents are executable.
-        if (false){ //(attemptsToExecute && !pageTableEntry.isExecutable()) { // TODO remove workaround
-            throw new PageFrameNotExecutableError("The process tries to execute a page frames contents that are marked as not executable.");
-        }
-        // Check if the page frames contents are writable.
-        if (attemptsToWrite && (!this._flags.isInKernelMode() && !pageTableEntry.isWritable())) {
-            throw new PageFrameNotWritableError("The process tries to write to a page frame, which is marked as read-only.");
-=======
         if (!ignorePermissionFlags) {
             // Check if the page frame is accessable only in kernel mode.
             if (pageTableEntry.isAccessableOnlyInKernelMode() && !this._flags.isInKernelMode()) {
                 throw new PrivilegeViolationError("Process tries to access a page frame, which is accessible only in kernel mode.");
             }
             // Check if the page frames contents are executable.
-            if (attemptsToExecute && !pageTableEntry.isExecutable()) {
+            if (false){ //(attemptsToExecute && !pageTableEntry.isExecutable()) { // TODO remove workaround
                 throw new PageFrameNotExecutableError("The process tries to execute a page frames contents that are marked as not executable.");
             }
             // Check if the page frames contents are writable.
             if (attemptsToWrite && (!this._flags.isInKernelMode() && !pageTableEntry.isWritable())) {
                 throw new PageFrameNotWritableError("The process tries to write to a page frame, which is marked as read-only.");
             }
->>>>>>> cf4cec28
         }
         
         if (attemptsToWrite) {
