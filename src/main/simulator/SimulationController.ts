--- conflicted
+++ resolved
@@ -456,15 +456,9 @@
         const totalNumberOfPageTableEntries: number = Math.pow(2, MemoryManagementUnit.NUMBER_BITS_PAGE_ADDRESS); // 2^20
         let numberOfPageTableEntriesCreated = 0;
         // Create the page table entries.
-<<<<<<< HEAD
-        while (numberOfPagesCreated < totalNumberOfPages) {
-            if (numberOfPagesCreated > 0) {
-                const physicalAddressOfCurrentPageFrameDec: number = physicalAddressOfCurrentPageFrame.toUnsignedNumber();
-=======
         while (numberOfPageTableEntriesCreated < totalNumberOfPageTableEntries) {
             if (numberOfPageTableEntriesCreated > 0) {
-                const physicalAddressOfCurrentPageFrameDec: number = parseInt(physicalAddressOfCurrentPageFrame.toString(), 2);
->>>>>>> 83fe8407
+                const physicalAddressOfCurrentPageFrameDec: number = physicalAddressOfCurrentPageFrame.toUnsignedNumber();
                 physicalAddressOfCurrentPageFrame = PhysicalAddress.fromInteger(physicalAddressOfCurrentPageFrameDec + pageFrameSizeBytesDec);
                 const virtualAddressOfCurrentPageDec: number = virtualAddressOfCurrentPage.toUnsignedNumber();
                 virtualAddressOfCurrentPage = VirtualAddress.fromInteger(virtualAddressOfCurrentPageDec + pageSizeBytesDec);
